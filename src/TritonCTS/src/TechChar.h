--- conflicted
+++ resolved
@@ -53,10 +53,7 @@
 #include <cassert> 
 #include <string>
 #include <deque>
-<<<<<<< HEAD
 #include <set>
-=======
->>>>>>> 4e0c4074
 
 namespace TritonCTS {
 
@@ -196,14 +193,9 @@
         unsigned _actualMinInputCap  = 0;
         unsigned _actualMinInputSlew = 0;
 
-<<<<<<< HEAD
-        std::vector<WireSegment> _wireSegments;
-        std::unordered_map<Key, std::vector<unsigned>> _keyToWireSegments;
-        std::set<unsigned> _segmentLengths;
-=======
         std::deque<WireSegment> _wireSegments;
         std::unordered_map<Key, std::deque<unsigned>> _keyToWireSegments;
->>>>>>> 4e0c4074
+		std::set<unsigned> _segmentLengths;
 
         CtsOptions* _options;
 };
